<project xmlns="http://maven.apache.org/POM/4.0.0" xmlns:xsi="http://www.w3.org/2001/XMLSchema-instance" xsi:schemaLocation="http://maven.apache.org/POM/4.0.0 http://maven.apache.org/maven-v4_0_0.xsd">
<<<<<<< HEAD
	<modelVersion>4.0.0</modelVersion>
	<groupId>info.bluefloyd.jenkins</groupId>
	<artifactId>jenkins-jira-issue-updater</artifactId>
	<version>1.14-SNAPSHOT</version>
	<packaging>hpi</packaging>
	<name>Jenkins Jira Issue Updater</name>
	<description>Jenkins plugin which can update Jira issues in a maven or a freestyle job.</description>
	<url>https://wiki.jenkins-ci.org/display/JENKINS/Jira+Issue+Updater+Plugin</url>

	<parent>
		<groupId>org.jenkins-ci.plugins</groupId>
		<artifactId>plugin</artifactId>
		<version>1.437</version>
	</parent>

	<dependencies>
		<dependency>
			<groupId>axis</groupId>
			<artifactId>axis</artifactId>
			<version>1.3</version>
		</dependency>
		<dependency>
			<groupId>axis</groupId>
			<artifactId>axis-jaxrpc</artifactId>
			<version>1.3</version>
		</dependency>
		<dependency>
			<groupId>axis</groupId>
			<artifactId>axis-saaj</artifactId>
			<version>1.3</version>
		</dependency>
		<dependency>
			<groupId>axis</groupId>
			<artifactId>axis-wsdl4j</artifactId>
			<version>1.5.1</version>
		</dependency>
		<dependency>
			<groupId>javax.mail</groupId>
			<artifactId>javax.mail-api</artifactId>
			<version>1.4.4</version>
		</dependency>
	</dependencies>

	<build>
		<plugins>
			<plugin>
				<groupId>org.codehaus.mojo</groupId>
				<artifactId>axistools-maven-plugin</artifactId>
				<version>1.3</version>
				<dependencies>
					<dependency>
						<groupId>axis</groupId>
						<artifactId>axis</artifactId>
						<version>1.3</version>
					</dependency>
					<dependency>
						<groupId>javax.mail</groupId>
						<artifactId>javax.mail-api</artifactId>
						<version>1.4.4</version>
					</dependency>
				</dependencies>
				<configuration>
					<wsdlFiles>
						<wsdlFile>jirasoapservice-v2.wsdl</wsdlFile>
					</wsdlFiles>
					<packageSpace>com.atlassian.jira.rpc.soap.client</packageSpace>
				</configuration>
				<executions>
					<execution>
						<id>wsdl2java-generation</id>
						<phase>generate-sources</phase>
						<goals>
							<goal>wsdl2java</goal>
						</goals>
					</execution>
				</executions>
			</plugin>
		</plugins>
	</build>

	<scm>
		<connection>scm:git:ssh://github.com/jenkinsci/jira-issue-updater-plugin.git</connection>  	
		<developerConnection>scm:git:ssh://git@github.com/jenkinsci/jira-issue-updater-plugin.git</developerConnection>
    		<url>https://github.com/jenkinsci/jira-issue-updater-plugin</url>
  	</scm>

	<developers>
		<developer>
			<id>laszlomiklosik</id>
			<name>Laszlo Miklosik</name>
			<email>laszlo.miklosik@gmail.com</email>
		</developer>
	</developers>

    <repositories>
        <repository>
            <id>repo.jenkins-ci.org</id>
            <url>http://repo.jenkins-ci.org/public/</url>
        </repository>
    </repositories>

    <pluginRepositories>
        <pluginRepository>
            <id>repo.jenkins-ci.org</id>
            <url>http://repo.jenkins-ci.org/public/</url>
        </pluginRepository>
    </pluginRepositories>
=======
  <modelVersion>4.0.0</modelVersion>
  <groupId>info.bluefloyd.jenkins</groupId>
  <artifactId>jenkins-jira-issue-updater</artifactId>
  <version>1.15.1.2</version>
  <packaging>hpi</packaging>
  <name>Jenkins Jira Issue Updater</name>
  <description>Jenkins plugin which can update Jira issues in a maven or a freestyle job.</description>
  <url>https://wiki.jenkins-ci.org/display/JENKINS/Jira+Issue+Updater+Plugin</url>

  <parent>
    <groupId>org.jenkins-ci.plugins</groupId>
    <artifactId>plugin</artifactId>
    <version>1.600</version>
  </parent>

  <dependencies>
    <dependency>
      <groupId>axis</groupId>
      <artifactId>axis</artifactId>
      <version>1.3</version>
    </dependency>
    <dependency>
      <groupId>com.fasterxml.jackson.core</groupId>
      <artifactId>jackson-databind</artifactId>
      <version>2.6.1</version>
      <type>jar</type>
    </dependency>
  </dependencies>

  <scm>
    <connection>scm:git:ssh://github.com/jenkinsci/jira-issue-updater-plugin.git</connection>  	
    <developerConnection>scm:git:ssh://git@github.com/jenkinsci/jira-issue-updater-plugin.git</developerConnection>
    <url>https://github.com/jenkinsci/jira-issue-updater-plugin</url>
  </scm>

  <developers>
    <developer>
      <id>laszlomiklosik</id>
      <name>Laszlo Miklosik</name>
      <email>laszlo.miklosik@gmail.com</email>
    </developer>
    <developer>
      <id>isparkes</id>
      <name>Ian Sparkes</name>
      <email>ian.sparks@swisscom.com</email>
    </developer>
  </developers>

  <repositories>
    <repository>
      <id>repo.jenkins-ci.org</id>
      <url>http://repo.jenkins-ci.org/public/</url>
    </repository>
  </repositories>

  <pluginRepositories>
    <pluginRepository>
      <id>repo.jenkins-ci.org</id>
      <url>http://repo.jenkins-ci.org/public/</url>
    </pluginRepository>
  </pluginRepositories>
>>>>>>> c869cb93
</project>  
  
<|MERGE_RESOLUTION|>--- conflicted
+++ resolved
@@ -1,5 +1,5 @@
-<project xmlns="http://maven.apache.org/POM/4.0.0" xmlns:xsi="http://www.w3.org/2001/XMLSchema-instance" xsi:schemaLocation="http://maven.apache.org/POM/4.0.0 http://maven.apache.org/maven-v4_0_0.xsd">
-<<<<<<< HEAD
+<project xmlns="http://maven.apache.org/POM/4.0.0" xmlns:xsi="http://www.w3.org/2001/XMLSchema-instance"
+	xsi:schemaLocation="http://maven.apache.org/POM/4.0.0 http://maven.apache.org/maven-v4_0_0.xsd">
 	<modelVersion>4.0.0</modelVersion>
 	<groupId>info.bluefloyd.jenkins</groupId>
 	<artifactId>jenkins-jira-issue-updater</artifactId>
@@ -12,79 +12,23 @@
 	<parent>
 		<groupId>org.jenkins-ci.plugins</groupId>
 		<artifactId>plugin</artifactId>
-		<version>1.437</version>
+		<version>1.600</version>
 	</parent>
 
 	<dependencies>
 		<dependency>
-			<groupId>axis</groupId>
-			<artifactId>axis</artifactId>
-			<version>1.3</version>
-		</dependency>
-		<dependency>
-			<groupId>axis</groupId>
-			<artifactId>axis-jaxrpc</artifactId>
-			<version>1.3</version>
-		</dependency>
-		<dependency>
-			<groupId>axis</groupId>
-			<artifactId>axis-saaj</artifactId>
-			<version>1.3</version>
-		</dependency>
-		<dependency>
-			<groupId>axis</groupId>
-			<artifactId>axis-wsdl4j</artifactId>
-			<version>1.5.1</version>
-		</dependency>
-		<dependency>
-			<groupId>javax.mail</groupId>
-			<artifactId>javax.mail-api</artifactId>
-			<version>1.4.4</version>
+			<groupId>com.fasterxml.jackson.core</groupId>
+			<artifactId>jackson-databind</artifactId>
+			<version>2.6.1</version>
+			<type>jar</type>
 		</dependency>
 	</dependencies>
 
-	<build>
-		<plugins>
-			<plugin>
-				<groupId>org.codehaus.mojo</groupId>
-				<artifactId>axistools-maven-plugin</artifactId>
-				<version>1.3</version>
-				<dependencies>
-					<dependency>
-						<groupId>axis</groupId>
-						<artifactId>axis</artifactId>
-						<version>1.3</version>
-					</dependency>
-					<dependency>
-						<groupId>javax.mail</groupId>
-						<artifactId>javax.mail-api</artifactId>
-						<version>1.4.4</version>
-					</dependency>
-				</dependencies>
-				<configuration>
-					<wsdlFiles>
-						<wsdlFile>jirasoapservice-v2.wsdl</wsdlFile>
-					</wsdlFiles>
-					<packageSpace>com.atlassian.jira.rpc.soap.client</packageSpace>
-				</configuration>
-				<executions>
-					<execution>
-						<id>wsdl2java-generation</id>
-						<phase>generate-sources</phase>
-						<goals>
-							<goal>wsdl2java</goal>
-						</goals>
-					</execution>
-				</executions>
-			</plugin>
-		</plugins>
-	</build>
-
 	<scm>
-		<connection>scm:git:ssh://github.com/jenkinsci/jira-issue-updater-plugin.git</connection>  	
+		<connection>scm:git:ssh://github.com/jenkinsci/jira-issue-updater-plugin.git</connection>
 		<developerConnection>scm:git:ssh://git@github.com/jenkinsci/jira-issue-updater-plugin.git</developerConnection>
-    		<url>https://github.com/jenkinsci/jira-issue-updater-plugin</url>
-  	</scm>
+		<url>https://github.com/jenkinsci/jira-issue-updater-plugin</url>
+	</scm>
 
 	<developers>
 		<developer>
@@ -92,83 +36,24 @@
 			<name>Laszlo Miklosik</name>
 			<email>laszlo.miklosik@gmail.com</email>
 		</developer>
+		<developer>
+			<id>isparkes</id>
+			<name>Ian Sparkes</name>
+			<email>ian.sparks@swisscom.com</email>
+		</developer>
 	</developers>
 
-    <repositories>
-        <repository>
-            <id>repo.jenkins-ci.org</id>
-            <url>http://repo.jenkins-ci.org/public/</url>
-        </repository>
-    </repositories>
+	<repositories>
+		<repository>
+			<id>repo.jenkins-ci.org</id>
+			<url>http://repo.jenkins-ci.org/public/</url>
+		</repository>
+	</repositories>
 
-    <pluginRepositories>
-        <pluginRepository>
-            <id>repo.jenkins-ci.org</id>
-            <url>http://repo.jenkins-ci.org/public/</url>
-        </pluginRepository>
-    </pluginRepositories>
-=======
-  <modelVersion>4.0.0</modelVersion>
-  <groupId>info.bluefloyd.jenkins</groupId>
-  <artifactId>jenkins-jira-issue-updater</artifactId>
-  <version>1.15.1.2</version>
-  <packaging>hpi</packaging>
-  <name>Jenkins Jira Issue Updater</name>
-  <description>Jenkins plugin which can update Jira issues in a maven or a freestyle job.</description>
-  <url>https://wiki.jenkins-ci.org/display/JENKINS/Jira+Issue+Updater+Plugin</url>
-
-  <parent>
-    <groupId>org.jenkins-ci.plugins</groupId>
-    <artifactId>plugin</artifactId>
-    <version>1.600</version>
-  </parent>
-
-  <dependencies>
-    <dependency>
-      <groupId>axis</groupId>
-      <artifactId>axis</artifactId>
-      <version>1.3</version>
-    </dependency>
-    <dependency>
-      <groupId>com.fasterxml.jackson.core</groupId>
-      <artifactId>jackson-databind</artifactId>
-      <version>2.6.1</version>
-      <type>jar</type>
-    </dependency>
-  </dependencies>
-
-  <scm>
-    <connection>scm:git:ssh://github.com/jenkinsci/jira-issue-updater-plugin.git</connection>  	
-    <developerConnection>scm:git:ssh://git@github.com/jenkinsci/jira-issue-updater-plugin.git</developerConnection>
-    <url>https://github.com/jenkinsci/jira-issue-updater-plugin</url>
-  </scm>
-
-  <developers>
-    <developer>
-      <id>laszlomiklosik</id>
-      <name>Laszlo Miklosik</name>
-      <email>laszlo.miklosik@gmail.com</email>
-    </developer>
-    <developer>
-      <id>isparkes</id>
-      <name>Ian Sparkes</name>
-      <email>ian.sparks@swisscom.com</email>
-    </developer>
-  </developers>
-
-  <repositories>
-    <repository>
-      <id>repo.jenkins-ci.org</id>
-      <url>http://repo.jenkins-ci.org/public/</url>
-    </repository>
-  </repositories>
-
-  <pluginRepositories>
-    <pluginRepository>
-      <id>repo.jenkins-ci.org</id>
-      <url>http://repo.jenkins-ci.org/public/</url>
-    </pluginRepository>
-  </pluginRepositories>
->>>>>>> c869cb93
-</project>  
-  
+	<pluginRepositories>
+		<pluginRepository>
+			<id>repo.jenkins-ci.org</id>
+			<url>http://repo.jenkins-ci.org/public/</url>
+		</pluginRepository>
+	</pluginRepositories>
+</project>